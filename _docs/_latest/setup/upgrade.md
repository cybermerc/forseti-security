---
title: Upgrade
order: 002
---

# {{ page.title }}

This guide explains how to upgrade your Forseti instance.

For version 2.0.0 and later, we will provide upgrade instructions from one minor
version to the next minor version. This means, if you want to upgrade from
version 2.2.0 to 2.4.0, you should follow the upgrade instruction for
version 2.2.0 to 2.3.0 first, and then follow the upgrade instruction for
version 2.3.0 to 2.4.0. This ensures the upgrade process is easier to manage
and to test.

---

{% capture 1x_upgrade %}

## Important notes

 * Forseti doesn't support data migration from v1 to v2. If you want to keep the v1 data, you will
   need to manually archive the database.
 * [Forseti v2 configuration]({% link _docs/latest/configure/general/index.md %}) is different than v1. You
   can't replace the v2 configuration file with the v1 configuration file.
 * In v2, all resources are inventoried. You won't be able to configure Inventory to include or exclude resources.

## Upgrade to v2

To upgrade your Forseti instance, it's best to run the v1 and v2 instances
side by side:

1. Create a new project.
1. [Install the latest v2 instance]({% link _docs/latest/setup/install.md %}).
1. Copy all the rule files from the v1 bucket to the v2 bucket.

After you have the v2 instance working as expected, you can shut down and
clean up the v1 instance.


### Copying rule files from v1 to v2

You can re-use the rule files defined for your v1 instance in v2 by copying them to the v2 buckets.

To copy all the rule files from the v1 bucket to the v2 bucket, run the following command:

```bash
# Replace <YOUR_V1_BUCKET> with your v1 Forseti Cloud Storage bucket and
# <YOUR_V2_BUCKET> with your v2 Forseti Cloud Storage bucket.

gsutil cp gs://<YOUR_V1_BUCKET>/rules/*.yaml gs://<YOUR_V2_BUCKET>/rules
```

### Archiving your Cloud SQL Database

The best way to archive your database is to use Cloud SQL to [export the data
to a SQL dump file](https://cloud.google.com/sql/docs/mysql/import-export/exporting#mysqldump).

## Difference between v1 and v2 configuration

Following are the differences between v1.1.11 configuration and v2.0.0 server configuration:

### Deprecated fields in v2.0.0
* global
    * db_host
    * db_user
    * db_name
    * groups_service_account_key_file
    * max_results_admin_api

* inventory
    * pipelines


### New fields in v2.0.0
* inventory
    * api_quota
        * servicemanagement

* notifier
    * resources
        * notifiers
            * configuration
                * data_format
    * violation
    * inventory

### Updated/Renamed fields in v2.0.0

{: .table .table-striped}
| v1.1.11 | v2.0.0 |
|--------|--------|
| global/domain_super_admin_email | inventory/domain_super_admin_email |
| global/max_admin_api_calls_per_100_seconds | inventory/api_quota/admin |
| global/max_appengine_api_calls_per_second | inventory/api_quota/appengine |
| global/max_bigquery_api_calls_per_100_seconds | inventory/api_quota/bigquery |
| global/max_cloudbilling_api_calls_per_60_seconds | inventory/api_quota/cloudbilling |
| global/max_compute_api_calls_per_second | inventory/api_quota/compute |
| global/max_container_api_calls_per_100_seconds | inventory/api_quota/container |
| global/max_crm_api_calls_per_100_seconds | inventory/api_quota/crm |
| global/max_iam_api_calls_per_second | inventory/api_quota/iam |
| global/max_sqladmin_api_calls_per_100_seconds | inventory/api_quota/sqladmin |
| notifier/resources/pipelines/email_violations_pipeline | notifier/resources/notifiers/email_violations |
| notifier/resources/pipelines/gcs_violations_pipeline | notifier/resources/notifiers/gcs_violations |
| notifier/resources/pipelines/slack_webhook_pipeline | notifier/resources/notifiers/slack_webhook |

To learn more about these fields, see [Configure]({% link _docs/latest/configure/general/index.md %}).

{% endcapture %}
{% include site/zippy/item.html title="Upgrading 1.X installations" content=1x_upgrade uid=0 %}

{% capture 2x_upgrade %}

## Upgrade Forseti v2 using deployment manager

If you used the Forseti installer to deploy, the deployment template is in your 
Cloud Storage bucket for the Forseti instance under the `deployment_templates` folder.
The filename will be in the following format: `deploy-forseti-{forseti_instance_type}-{hash}.yaml`,
for example, `deploy-forseti-server-79c4374.yaml`.

### Change deployment properties

1. Review [`deploy-forseti-server.yaml.in`](https://github.com/GoogleCloudPlatform/forseti-security/blob/dev/deployment-templates/deploy-forseti-server.yaml.in) 
and [`deploy-forseti-client.yaml.in`](https://github.com/GoogleCloudPlatform/forseti-security/blob/dev/deployment-templates/deploy-forseti-client.yaml.in) 
for any new properties that you need to copy to your previous deployment template. To compare what's changed, use
the `git diff` command. For example, to see the diff between v2.1.0 and v2.2.0, run:

   ```bash
   $ git diff v2.1.0..v2.2.0 -- deployment-templates/deploy-forseti-server.yaml.in
   ```

1. Edit `deploy-forseti-{forseti_instance_type}-{hash}.yaml` and update the field `forseti-version:` under
section `Compute Engine` to the newest tag. For more information, see [the latest release]({% link releases/index.md %}).

### Run the Deployment Manager update

Run the following update command:

```bash
$ gcloud deployment-manager deployments update DEPLOYMENT_NAME \
  --config path/to/deploy-forseti-{forseti_instance_type}-{HASH}.yaml
```

If you changed the properties in the `deploy-forseti-{forseti_instance_type}-{hash}.yaml` `Compute Engine`
section or the startup script in `forseti-instance.py`, you need to reset the instance for changes 
to take effect:

  ```bash
  $ gcloud compute instances reset COMPUTE_ENGINE_INSTANCE_NAME
  ```

The Compute Engine instance will restart and perform a fresh installation of Forseti. You won't 
need to SSH to the instance to run all the git clone or Python install commands.

Some resources can't be updated in a deployment. If an error displays that you can't
change a certain resource, you'll need to create a new deployment of Forseti.

Learn more about [Updating a Deployment](https://cloud.google.com/deployment-manager/docs/deployments/updating-deployments).

{% capture upgrading_2_0_0_to_2_1_0 %}

1. Open cloud shell when you are in the Forseti project on GCP.
1. Checkout forseti with tag v2.1.0 by running the following commands:
    1. If you already have the forseti-security folder under your cloud shell directory, 
    run command `rm -rf forseti-security` to delete the folder.
    1. Run command `git clone https://github.com/GoogleCloudPlatform/forseti-security.git` to 
    clone the forseti-security directory to cloud shell.
    1. Run command `cd forseti-security` to navigate to the forseti-security directory.
    1. Run command `git checkout tags/v2.1.0` to checkout version `v2.1.0` of Forseti Security.
1. Download the latest copy of your Forseti server deployment template file from the Forseti server GCS 
bucket to your cloud shell (located under `forseti-server-xxxxxx/deployment_templates`) by running command  
`gsutil cp gs://YOUR_FORSETI_GCS_BUCKET/deployment_templates/deploy-forseti-server-<LATEST_TEMPLATE>.yaml 
deployment-templates/deploy-forseti-server-xxxxx-2-1-0.yaml`.
1. Open up the deployment template `deployment-templates/deploy-forseti-server-xxxxx-2-1-0.yaml` for edit.
    1. Update the `forseti-version` inside the deployment template to `tags/v2.1.0`.
1. Upload file `deployment-templates/deploy-forseti-server-xxxxx-2-1-0.yaml` back to the GCS bucket 
(`forseti-server-xxxxxx/deployment_templates`) by running command  
`gsutil cp deployment-templates/deploy-forseti-server-xxxxx-2-1-0.yaml gs://YOUR_FORSETI_GCS_BUCKET/
deployment_templates/deploy-forseti-server-xxxxx-2-1-0.yaml`.
1. Navigate to [Deployment Manager](https://console.cloud.google.com/dm/deployments) and 
copy the deployment name for Forseti server.
1. Run command `gcloud deployment-manager deployments update DEPLOYMENT_NAME --config deploy-forseti-server-xxxxx-2-1-0.yaml`
If you see errors while running the deployment manager update command, please refer to below section 
`Error while running deployment manager` for details on how to workaround the error.
1. Reset the Forseti server VM instance for changes in startup script to take effect.  
You can reset the VM by running command `gcloud compute instances reset MY_FORSETI_SERVER_INSTANCE --zone MY_FORSETI_SERVER_ZONE`  
Example command: `gcloud compute instances reset forseti-server-vm-70ce82f --zone us-central1-c`
1. Repeat step `3-8` for Forseti client.
1. Configuration file `forseti_conf_server.yaml` updates:  
Follow instructions [here]({% link _docs/latest/configure/general/index.md %}#configuring-settings) to 
update the configuration file.  

    **Inventory**
    - Update the `api_quota` section to include `logging`.
    ```
    api_quota:
        ...
        logging:
          max_calls: 1
          period: 1.1
        ...
    ```
    
    **Notifier**
    - Update the `CSCC` section to include `mode` and `organization_id`.
    ```
    notifier:
        ...
        violation:
            cscc:
                enabled: true
                mode: api
                organization_id: organizations/<your_organization_id>
                # gcs_path should begin with "gs://"
                gcs_path: <your_cscc_gcs_path>
        ...
    ```
1. Rule files updates:  
**No changes to the configuration file.**

{% endcapture %}
{% include site/zippy/item.html title="Upgrading 2.0.0 to 2.1.0" content=upgrading_2_0_0_to_2_1_0 uid=2 %}

{% capture upgrading_2_1_0_to_2_2_0 %}

1. Open cloud shell when you are in the Forseti project on GCP.
1. Checkout forseti with tag v2.2.0 by running the following commands:
    1. If you already have the forseti-security folder under your cloud shell directory, 
    run command `rm -rf forseti-security` to delete the folder.
    1. Run command `git clone https://github.com/GoogleCloudPlatform/forseti-security.git` to 
    clone the forseti-security directory to cloud shell.
    1. Run command `cd forseti-security` to navigate to the forseti-security directory.
    1. Run command `git checkout tags/v2.2.0` to checkout version `tags/v2.2.0` of Forseti Security.
1. Download the latest copy of your Forseti server deployment template file from the Forseti server GCS 
bucket to your cloud shell (located under `forseti-server-xxxxxx/deployment_templates`) by running command  
`gsutil cp gs://YOUR_FORSETI_GCS_BUCKET/deployment_templates/deploy-forseti-server-<LATEST_TEMPLATE>.yaml 
deployment-templates/deploy-forseti-server-xxxxx-2-2-0.yaml`.
1. Open up the deployment template `deployment-templates/deploy-forseti-server-xxxxx-2-2-0.yaml` for edit.
    1. Update the `forseti-version` inside the deployment template to `tags/v2.2.0`.
    1. Add the following fields to the compute engine section inside your deployment template.  
    `region` - The region of your VM, e.g. us-central1,  
    `vpc-host-project-id` - VPC host project ID, by default if you are not using VPC, 
    you can default it to your Forseti project ID,  
    `vpc-host-network` - VPC host network, by default if you are not using VPC, you can default it to `default`,  
    `vpc-host-subnetwork`- VPC host subnetwork, by default if you are not using VPC, you can default it to `default`  
    ```
    
    # Compute Engine
    - name: forseti-instance-server
      type: forseti-instance-server.py
      properties:
        # GCE instance properties
        image-project: ubuntu-os-cloud
        image-family: ubuntu-1804-lts
        instance-type: n1-standard-2
        
    
        # ---- V2.2.0 newly added fields ----
        region: **{YOUR FORSETI VM REGION, e.g. us-central1}**
        vpc-host-project-id: {YOUR_FORSETI_PROJECT_ID}
        vpc-host-network: default
        vpc-host-subnetwork: default
    
    
        ...
        run-frequency: ...
        
        ```
1. Upload file `deployment-templates/deploy-forseti-server-xxxxx-2-2-0.yaml` back to the GCS bucket 
(`forseti-server-xxxxxx/deployment_templates`) by running command  
`gsutil cp deployment-templates/deploy-forseti-server-xxxxx-2-1-0.yaml gs://YOUR_FORSETI_GCS_BUCKET/
deployment-templates/deploy-forseti-server-xxxxx-2-2-0.yaml`.
1. Navigate to [Deployment Manager](https://console.cloud.google.com/dm/deployments) and 
copy the deployment name for Forseti server.
1. Run command `gcloud deployment-manager deployments update DEPLOYMENT_NAME --config deploy-forseti-server-xxxxx-2-2-0.yaml`  
If you see errors while running the deployment manager update command, please refer to below section 
`Error while running deployment manager` for details on how to workaround the error.
1. Reset the Forseti server VM instance for changes in startup script to take effect.  
You can reset the VM by running command `gcloud compute instances reset MY_FORSETI_SERVER_INSTANCE --zone MY_FORSETI_SERVER_ZONE`  
Example command: `gcloud compute instances reset forseti-server-vm-70ce82f --zone us-central1-c`
1. Repeat step `3-8` for Forseti client.
1. Configuration file `forseti_conf_server.yaml` updates:  
**No changes to the configuration file.**
1. Rule files updates:  
**No changes to the configuration file.**

{% endcapture %}
{% include site/zippy/item.html title="Upgrading 2.1.0 to 2.2.0" content=upgrading_2_1_0_to_2_2_0 uid=3 %}

{% capture upgrading_2_2_0_to_2_3_0 %}

1. Open cloud shell when you are in the Forseti project on GCP.
1. Checkout forseti with tag v2.3.0 by running the following commands:
    1. If you already have the forseti-security folder under your cloud shell directory, 
    run command `rm -rf forseti-security` to delete the folder.
    1. Run command `git clone https://github.com/GoogleCloudPlatform/forseti-security.git` to 
    clone the forseti-security directory to cloud shell.
    1. Run command `cd forseti-security` to navigate to the forseti-security directory.
    1. Run command `git checkout tags/v2.3.0` to checkout version `v2.3.0` of Forseti Security.
1. Download the latest copy of your Forseti server deployment template file from the Forseti server GCS 
bucket to your cloud shell (located under `forseti-server-xxxxxx/deployment-templates`) by running command  
`gsutil cp gs://YOUR_FORSETI_GCS_BUCKET/deployment_templates/deploy-forseti-server-<LATEST_TEMPLATE>.yaml 
deployment-templates/deploy-forseti-server-xxxxx-2-3-0.yaml`.
1. Open up the deployment template `deployment_templates/deploy-forseti-server-xxxxx-2-3-0.yaml` for edit.
    1. Update the `forseti-version` inside the deployment template to `tags/v2.3.0`.
1. Upload file `deployment-templates/deploy-forseti-server-xxxxx-2-3-0.yaml` back to the GCS bucket 
(`forseti-server-xxxxxx/deployment_templates`) by running command  
`gsutil cp deployment-templates/deploy-forseti-server-xxxxx-2-3-0.yaml gs://YOUR_FORSETI_GCS_BUCKET/
deployment_templates/deploy-forseti-server-xxxxx-2-3-0.yaml`.
1. Navigate to [Deployment Manager](https://console.cloud.google.com/dm/deployments) and 
copy the deployment name for Forseti server.
1. Run command `gcloud deployment-manager deployments update DEPLOYMENT_NAME --config deploy-forseti-server-xxxxx-2-3-0.yaml`
If you see errors while running the deployment manager update command, please refer to below section 
`Error while running deployment manager` for details on how to workaround the error.
1. Reset the Forseti server VM instance for changes in startup script to take effect.  
You can reset the VM by running command `gcloud compute instances reset MY_FORSETI_SERVER_INSTANCE --zone MY_FORSETI_SERVER_ZONE`  
Example command: `gcloud compute instances reset forseti-server-vm-70ce82f --zone us-central1-c`
1. Repeat step `3-8` for Forseti client.
1. Configuration file `forseti_conf_server.yaml` updates:  
Follow instructions [here]({% link _docs/latest/configure/general/index.md %}#configuring-settings) to 
update the configuration file.   

    **Scanner**
    - Update the `scanners` section to include `log_sink`.
    ```
    scanner:
    ...
        scanners:
            ...
            - name: log_sink
              enabled: true
            ...
    ```
    
    **Notifier**
    - Update the `resources` section to include `log_sink_violations`.
    ```
    notifier:
        ...
        resources:
            ...
            - resource: log_sink_violations
              should_notify: true
              notifiers:
                # Email violations
                - name: email_violations
                  configuration:
                    sendgrid_api_key: {SENDGRID_API_KEY}
                    sender: {EMAIL_SENDER}
                    recipient: {EMAIL_RECIPIENT}
                # Upload violations to GCS.
                - name: gcs_violations
                  configuration:
                    data_format: csv
                    # gcs_path should begin with "gs://"
                    gcs_path: gs://{FORSETI_BUCKET}/scanner_violations
            ...
        ...
    ```
1. Rule files updates:  
    1. Add [Log Sink rule file](https://github.com/GoogleCloudPlatform/forseti-security/blob/v2.3.0/rules/log_sink_rules.yaml)
    to `rules/` under your Forseti server GCS bucket to use the LogSink scanner.
    1. BigQuery rule syntax has been [updated (backward compatible)]({% link _docs/latest/configure/scanner/rules.md %}#bigquery-rules).

{% endcapture %}
{% include site/zippy/item.html title="Upgrading 2.2.0 to 2.3.0" content=upgrading_2_2_0_to_2_3_0 uid=4 %}

{% capture upgrading_2_3_0_to_2_4_0 %}

1. Open cloud shell when you are in the Forseti project on GCP.
1. Checkout forseti with tag v2.4.0 by running the following commands:
    1. If you already have the forseti-security folder under your cloud shell directory, 
    run command `rm -rf forseti-security` to delete the folder.
    1. Run command `git clone https://github.com/GoogleCloudPlatform/forseti-security.git` to 
    clone the forseti-security directory to cloud shell.
    1. Run command `cd forseti-security` to navigate to the forseti-security directory.
    1. Run command `git checkout tags/v2.4.0` to checkout version `v2.4.0` of Forseti Security.
1. Download the latest copy of your Forseti server deployment template file from the Forseti server GCS 
bucket to your cloud shell (located under `forseti-server-xxxxxx/deployment_templates`) by running command  
`gsutil cp gs://YOUR_FORSETI_GCS_BUCKET/deployment_templates/deploy-forseti-server-<LATEST_TEMPLATE>.yaml 
deployment-templates/deploy-forseti-server-xxxxx-2-4-0.yaml`.
1. Open up the deployment template `deployment-templates/deploy-forseti-server-xxxxx-2-4-0.yaml` for edit.
    1. Update the `forseti-version` inside the deployment template to `tags/v2.4.0`.
1. Upload file `deployment-templates/deploy-forseti-server-xxxxx-2-4-0.yaml` back to the GCS bucket 
(`forseti-server-xxxxxx/deployment_templates`) by running command  
`gsutil cp deployment-templates/deploy-forseti-server-xxxxx-2-4-0.yaml gs://YOUR_FORSETI_GCS_BUCKET/
deployment_templates/deploy-forseti-server-xxxxx-2-4-0.yaml`.
1. Navigate to [Deployment Manager](https://console.cloud.google.com/dm/deployments) and 
copy the deployment name for Forseti server.
1. Run command `gcloud deployment-manager deployments update DEPLOYMENT_NAME --config deploy-forseti-server-xxxxx-2-4-0.yaml`
If you see errors while running the deployment manager update command, please refer to below section 
`Error while running deployment manager` for details on how to workaround the error.
1. Reset the Forseti server VM instance for changes in startup script to take effect.  
You can reset the VM by running command `gcloud compute instances reset MY_FORSETI_SERVER_INSTANCE --zone MY_FORSETI_SERVER_ZONE`  
Example command: `gcloud compute instances reset forseti-server-vm-70ce82f --zone us-central1-c`
1. Repeat step `3-8` for Forseti client.
1. Configuration file `forseti_conf_server.yaml` updates:  
Forseti is updated to be usable on a non organization resource.

{% endcapture %}
{% include site/zippy/item.html title="Upgrading 2.3.0 to 2.4.0" content=upgrading_2_3_0_to_2_4_0 uid=5 %}

{% capture upgrading_2_4_0_to_2_5_0 %}

Starting v2.5, Forseti Inventory will be integrated with the Cloud 
Asset Inventory (CAI) service when Forseti is first deployed. CAI
integration is supported only if the root resource is `organization`.
  
Below are the steps to upgrade from v2.4.0 to v2.5.0

1. Open cloud shell when you are in the Forseti project on GCP.
1. Checkout forseti with tag v2.5.0 by running the following commands:
    1. If you already have the forseti-security folder under your cloud shell directory, 
    run command `rm -rf forseti-security` to delete the folder.
    1. Run command `git clone https://github.com/GoogleCloudPlatform/forseti-security.git` to 
    clone the forseti-security directory to cloud shell.
    1. Run command `cd forseti-security` to navigate to the forseti-security directory.
    1. Run command `git checkout tags/v2.5.0` to checkout version `v2.5.0` of Forseti Security.
1. Download the latest copy of your Forseti server deployment template file from the Forseti server GCS 
bucket to your cloud shell (located under `forseti-server-xxxxxx/deployment_templates`) by running command  
`gsutil cp gs://YOUR_FORSETI_GCS_BUCKET/deployment_templates/deploy-forseti-server-<LATEST_TEMPLATE>.yaml 
deployment-templates/deploy-forseti-server-xxxxx-2-5-0.yaml`.
1. Open up the deployment template `deployment-templates/deploy-forseti-server-xxxxx-2-5-0.yaml` for edit.
    1. Update the `forseti-version` inside the deployment template to `tags/v2.5.0`.
    1. (Server only changes) Add the following lines under sections `imports` and `resources` to allow 
    deployment template to create a new GCS bucket to store the CAI data dump. Please update `{BUCKET_LOCATION}` 
    to point to the location of your bucket, e.g. `us-central1`.   
    ```
    imports:
    ...
    - path: storage/bucket_cai.py
      name: bucket_cai.py
    ...
    
    resources:
    ...
    # Cloud Storage
    ...
    - name: forseti-cai-export
      type: bucket_cai.py
      properties:
        location: {BUCKET_LOCATION}
        retention_days: 14
    ...
    ```
1. Upload file `deployment-templates/deploy-forseti-server-xxxxx-2-5-0.yaml` back to the GCS bucket 
(`forseti-server-xxxxxx/deployment_templates`) by running command  
`gsutil cp deployment-templates/deploy-forseti-server-xxxxx-2-5-0.yaml gs://YOUR_FORSETI_GCS_BUCKET/
deployment_templates/deploy-forseti-server-xxxxx-2-5-0.yaml`.
1. Navigate to [Deployment Manager](https://console.cloud.google.com/dm/deployments) and 
copy the deployment name for Forseti server.
1. Run command `gcloud deployment-manager deployments update DEPLOYMENT_NAME --config deploy-forseti-server-xxxxx-2-5-0.yaml`
If you see errors while running the deployment manager update command, please refer to below section 
`Error while running deployment manager` for details on how to workaround the error.
1. Reset the Forseti server VM instance for changes in startup script to take effect.  
You can reset the VM by running command `gcloud compute instances reset MY_FORSETI_SERVER_INSTANCE --zone MY_FORSETI_SERVER_ZONE`  
Example command: `gcloud compute instances reset forseti-server-vm-70ce82f --zone us-central1-c`
1. Repeat step `3-8` for Forseti client.
1. Configuration file `forseti_conf_server.yaml` updates:  
    **Inventory**
    
    Special Note: The FORSETI_CAI_BUCKET needs to be in Forseti project.
    - Add `cai` section. 
       ```
       inventory:
       ...
            api_quota:
            ...
           
            cai:
                enabled: true    
                gcs_path: gs://forseti-cai-export
       ...
       ```
    - Add the cloudasset api quota.
        ```
        inventory:
        ...
            api_quota:
            ...
                cloudasset:
                    max_calls: 1
                    period: 1.0
            ...
        ```
    - Update the IAM and logging api quota.
        ```
        inventory:
        ...
            api_quota:
            ...
                iam:
                    max_calls: 90
                    period: 1.0
                logging:
                    max_calls: 9
                    period: 1.0
            ...
        ```
    **Scanner**
    - Update the `scanners` section to include `lien`.
    ```
    scanner:
    ...
        scanners:
            ...
            - name: lien
              enabled: true
            ...
    ```
    
    **Notifier**
    - Update the `resources` section to include `lien_violations`.
    ```
    notifier:
        ...
        resources:
            ...
            - resource: lien_violations
              should_notify: true
              notifiers:
                # Email violations
                - name: email_violations
                  configuration:
                    sendgrid_api_key: {SENDGRID_API_KEY}
                    sender: {EMAIL_SENDER}
                    recipient: {EMAIL_RECIPIENT}
                # Upload violations to GCS.
                - name: gcs_violations
                  configuration:
                    data_format: csv
                    # gcs_path should begin with "gs://"
                    gcs_path: gs://{FORSETI_BUCKET}/scanner_violations
            ...
        ...
    ```
1. Forseti server service account roles updates:
   1. Assign role `roles/storage.objectAdmin` to the service account on the CAI bucket.
    ```
    gsutil iam ch serviceAccount:SERVICE_ACCOUNT_NAME@PROJECT_ID.iam.gserviceaccount.com:objectAdmin YOUR_CAI_BUCKET
    ```
    Example:  
    ```
    gsutil iam ch serviceAccount:forseti-server-gcp-637723d@joeupdate210.iam.gserviceaccount.com:objectAdmin gs://forseti-cai-export
    ```

    1. Assign role `roles/cloudasset.viewer` to the service account on the organization level.   
    ```
    gcloud organizations add-iam-policy-binding {ORGANIZATION_ID} --member=serviceAccount:{SERVICE_ACCOUNT_NAME}@{PROJECT_ID}.iam.gserviceaccount.com --role=roles/cloudasset.viewer
    ```
    Example:  
    ```
    gcloud organizations add-iam-policy-binding 1234567890 --member=serviceAccount:forseti-server-gcp-ea370bd@my_gcp_project.iam.gserviceaccount.com --role=roles/cloudasset.viewer
    ```
1. Forseti project API updates:
   1. Enable `Cloud Asset API` under APIs & Services from the GUI or by running the following command on cloud shell:  
    `gcloud beta services enable cloudasset.googleapis.com`
1. Create a copy and upload [lien_rules.yaml](https://github.com/GoogleCloudPlatform/forseti-security/blob/dev/rules/lien_rules.yaml) to `rules` directory under your Forseti server GCS bucket.

{% endcapture %}
{% include site/zippy/item.html title="Upgrading 2.4.0 to 2.5.0" content=upgrading_2_4_0_to_2_5_0 uid=6 %}

{% capture upgrading_2_5_0_to_2_6_0 %}

1. Open cloud shell when you are in the Forseti project on GCP.
1. Checkout forseti with tag v2.6.0 by running the following commands:
    1. If you already have the forseti-security folder under your cloud shell directory, 
    run command `rm -rf forseti-security` to delete the folder.
    1. Run command `git clone https://github.com/GoogleCloudPlatform/forseti-security.git` to 
    clone the forseti-security directory to cloud shell.
    1. Run command `cd forseti-security` to navigate to the forseti-security directory.
    1. Run command `git checkout tags/v2.6.0` to checkout version `v2.6.0` of Forseti Security.
1. Download the latest copy of your Forseti server deployment template file from the Forseti server GCS 
bucket to your cloud shell (located under `forseti-server-xxxxxx/deployment_templates`) by running command  
`gsutil cp gs://YOUR_FORSETI_GCS_BUCKET/deployment_templates/deploy-forseti-server-<LATEST_TEMPLATE>.yaml 
deployment-templates/deploy-forseti-server-xxxxx-2-6-0.yaml`.
1. Open up the deployment template `deployment-templates/deploy-forseti-server-xxxxx-2-6-0.yaml` for edit.
    1. Update the `forseti-version` inside the deployment template to `tags/v2.6.0`.
1. Upload file `deployment-templates/deploy-forseti-server-xxxxx-2-6-0.yaml` back to the GCS bucket 
(`forseti-server-xxxxxx/deployment_templates`) by running command  
`gsutil cp deployment-templates/deploy-forseti-server-xxxxx-2-6-0.yaml gs://YOUR_FORSETI_GCS_BUCKET/
deployment_templates/deploy-forseti-server-xxxxx-2-6-0.yaml`.
1. Navigate to [Deployment Manager](https://console.cloud.google.com/dm/deployments) and 
copy the deployment name for Forseti server.
1. Run command `gcloud deployment-manager deployments update DEPLOYMENT_NAME --config deploy-forseti-server-xxxxx-2-6-0.yaml`
If you see errors while running the deployment manager update command, please refer to below section 
`Error while running deployment manager` for details on how to workaround the error.
1. Reset the Forseti server VM instance for changes in startup script to take effect.  
You can reset the VM by running command `gcloud compute instances reset MY_FORSETI_SERVER_INSTANCE --zone MY_FORSETI_SERVER_ZONE`  
Example command: `gcloud compute instances reset forseti-server-vm-70ce82f --zone us-central1-c`
1. Repeat step `3-8` for Forseti client.
1. Configuration file `forseti_conf_server.yaml` updates:  
    **Scanner**
    - Update the `scanners` section to include `location`.
    ```
    scanner:
    ...
        scanners:
            ...
            - name: location
              enabled: true
            ...
    ```
    
    **Notifier**
    - Update the `resources` section to include `location_violations`.
    ```
    notifier:
        ...
        resources:
            ...
            - resource: location_violations
              should_notify: true
              notifiers:
                # Email violations
                - name: email_violations
                  configuration:
                    sendgrid_api_key: {SENDGRID_API_KEY}
                    sender: {EMAIL_SENDER}
                    recipient: {EMAIL_RECIPIENT}
                # Upload violations to GCS.
                - name: gcs_violations
                  configuration:
                    data_format: csv
                    # gcs_path should begin with "gs://"
                    gcs_path: gs://{FORSETI_BUCKET}/scanner_violations
            ...
        ...
    ```
1. Forseti server service account roles updates:

    1. Assign role `roles/orgpolicy.policyViewer` to the service account on the organization level.   
    ```
    gcloud organizations add-iam-policy-binding {ORGANIZATION_ID} --member=serviceAccount:{SERVICE_ACCOUNT_NAME}@{PROJECT_ID}.iam.gserviceaccount.com --role=roles/orgpolicy.policyViewer
    ```
    Example:  
    ```
    gcloud organizations add-iam-policy-binding 1234567890 --member=serviceAccount:forseti-server-gcp-ea370bd@my_gcp_project.iam.gserviceaccount.com --role=roles/orgpolicy.policyViewer
    ```

{% endcapture %}
{% include site/zippy/item.html title="Upgrading 2.5.0 to 2.6.0" content=upgrading_2_5_0_to_2_6_0 uid=7 %}

{% capture upgrading_2_6_0_to_2_7_0 %}

1. Open cloud shell when you are in the Forseti project on GCP.
1. Checkout forseti with tag v2.7.0 by running the following commands:
    1. If you already have the forseti-security folder under your cloud shell directory, 
    run command `rm -rf forseti-security` to delete the folder.
    1. Run command `git clone https://github.com/GoogleCloudPlatform/forseti-security.git` to 
    clone the forseti-security directory to cloud shell.
    1. Run command `cd forseti-security` to navigate to the forseti-security directory.
    1. Run command `git checkout tags/v2.7.0` to checkout version `v2.7.0` of Forseti Security.
1. Download the latest copy of your Forseti server deployment template file from the Forseti server GCS 
bucket to your cloud shell (located under `forseti-server-xxxxxx/deployment_templates`) by running command  
`gsutil cp gs://YOUR_FORSETI_GCS_BUCKET/deployment_templates/deploy-forseti-server-<LATEST_TEMPLATE>.yaml 
deployment-templates/deploy-forseti-server-xxxxx-2-7-0.yaml`.
1. Open up the deployment template `deployment-templates/deploy-forseti-server-xxxxx-2-7-0.yaml` for edit.
    1. Update the `forseti-version` inside the deployment template to `tags/v2.7.0`.
1. Upload file `deployment-templates/deploy-forseti-server-xxxxx-2-7-0.yaml` back to the GCS bucket 
(`forseti-server-xxxxxx/deployment_templates`) by running command  
`gsutil cp deployment-templates/deploy-forseti-server-xxxxx-2-7-0.yaml gs://YOUR_FORSETI_GCS_BUCKET/
deployment_templates/deploy-forseti-server-xxxxx-2-7-0.yaml`.
1. Navigate to [Deployment Manager](https://console.cloud.google.com/dm/deployments) and 
copy the deployment name for Forseti server.
1. Run command `gcloud deployment-manager deployments update DEPLOYMENT_NAME --config deploy-forseti-server-xxxxx-2-7-0.yaml`
If you see errors while running the deployment manager update command, please refer to below section 
`Error while running deployment manager` for details on how to workaround the error.
1. Reset the Forseti server VM instance for changes in startup script to take effect.  
You can reset the VM by running command `gcloud compute instances reset MY_FORSETI_SERVER_INSTANCE --zone MY_FORSETI_SERVER_ZONE`  
Example command: `gcloud compute instances reset forseti-server-vm-70ce82f --zone us-central1-c`
1. Repeat step `3-8` for Forseti client.
1. Configuration file `forseti_conf_server.yaml` updates:  
    **Scanner**
    - Update the `scanners` section to include `ke_scanner`.
    ```
    scanner:
    ...
        scanners:
            ...
            - name: ke_scanner
              enabled: false
            ...
    ```
    
    **Notifier**
    - Update the `resources` section to include `ke_violations`.
    ```
    notifier:
        ...
        resources:
            ...
            - resource: ke_violations
              should_notify: true
              notifiers:
                # Email violations
                - name: email_violations
                  configuration:
                    sendgrid_api_key: {SENDGRID_API_KEY}
                    sender: {EMAIL_SENDER}
                    recipient: {EMAIL_RECIPIENT}
                # Upload violations to GCS.
                - name: gcs_violations
                  configuration:
                    data_format: csv
                    # gcs_path should begin with "gs://"
                    gcs_path: gs://{FORSETI_BUCKET}/scanner_violations
            ...
        ...
    ```

{% endcapture %}
{% include site/zippy/item.html title="Upgrading 2.6.0 to 2.7.0" content=upgrading_2_6_0_to_2_7_0 uid=8 %}

{% capture upgrading_2_7_0_to_2_8_0 %}

1. Open cloud shell when you are in the Forseti project on GCP.
1. Checkout forseti with tag v2.8.0 by running the following commands:
    1. If you already have the forseti-security folder under your cloud shell directory, 
    run command `rm -rf forseti-security` to delete the folder.
    1. Run command `git clone https://github.com/GoogleCloudPlatform/forseti-security.git` to 
    clone the forseti-security directory to cloud shell.
    1. Run command `cd forseti-security` to navigate to the forseti-security directory.
    1. Run command `git checkout tags/v2.8.0` to checkout version `v2.8.0` of Forseti Security.
1. Download the latest copy of your Forseti server deployment template file from the Forseti server GCS 
bucket to your cloud shell (located under `forseti-server-xxxxxx/deployment_templates`) by running command  
`gsutil cp gs://YOUR_FORSETI_GCS_BUCKET/deployment_templates/deploy-forseti-server-<LATEST_TEMPLATE>.yaml 
deployment-templates/deploy-forseti-server-xxxxx-2-8-0.yaml`.
1. Open up the deployment template `deployment-templates/deploy-forseti-server-xxxxx-2-8-0.yaml` for edit.
    1. Update the `forseti-version` inside the deployment template to `tags/v2.8.0`.
1. Upload file `deployment-templates/deploy-forseti-server-xxxxx-2-8-0.yaml` back to the GCS bucket 
(`forseti-server-xxxxxx/deployment_templates`) by running command  
`gsutil cp deployment-templates/deploy-forseti-server-xxxxx-2-8-0.yaml gs://YOUR_FORSETI_GCS_BUCKET/
deployment_templates/deploy-forseti-server-xxxxx-2-8-0.yaml`.
1. Navigate to [Deployment Manager](https://console.cloud.google.com/dm/deployments) and 
copy the deployment name for Forseti server.
1. Run command `gcloud deployment-manager deployments update DEPLOYMENT_NAME --config deploy-forseti-server-xxxxx-2-8-0.yaml`
If you see errors while running the deployment manager update command, please refer to below section 
`Error while running deployment manager` for details on how to workaround the error.
1. Reset the Forseti server VM instance for changes in startup script to take effect.  
You can reset the VM by running command `gcloud compute instances reset MY_FORSETI_SERVER_INSTANCE --zone MY_FORSETI_SERVER_ZONE`  
Example command: `gcloud compute instances reset forseti-server-vm-70ce82f --zone us-central1-c`
1. Repeat step `3-8` for Forseti client.

{% endcapture %}
{% include site/zippy/item.html title="Upgrading 2.7.0 to 2.8.0" content=upgrading_2_7_0_to_2_8_0 uid=9 %}

{% capture upgrading_2_8_0_to_2_9_0 %}

1. Open cloud shell when you are in the Forseti project on GCP.
1. Checkout forseti with tag v2.9.0 by running the following commands:
    1. If you already have the forseti-security folder under your cloud shell directory, 
    run command `rm -rf forseti-security` to delete the folder.
    1. Run command `git clone https://github.com/GoogleCloudPlatform/forseti-security.git` to 
    clone the forseti-security directory to cloud shell.
    1. Run command `cd forseti-security` to navigate to the forseti-security directory.
    1. Run command `git checkout tags/v2.9.0` to checkout version `v2.9.0` of Forseti Security.
1. Download the latest copy of your Forseti server deployment template file from the Forseti server GCS 
bucket to your cloud shell (located under `forseti-server-xxxxxx/deployment_templates`) by running command  
`gsutil cp gs://YOUR_FORSETI_GCS_BUCKET/deployment_templates/deploy-forseti-server-<LATEST_TEMPLATE>.yaml 
deployment-templates/deploy-forseti-server-xxxxx-2-9-0.yaml`.
1. Open up the deployment template `deployment-templates/deploy-forseti-server-xxxxx-2-9-0.yaml` for edit.
    1. Update the `forseti-version` inside the deployment template to `tags/v2.9.0`.
    
1. Upload file `deployment-templates/deploy-forseti-server-xxxxx-2-9-0.yaml` back to the GCS bucket 
(`forseti-server-xxxxxx/deployment_templates`) by running command  
`gsutil cp deployment-templates/deploy-forseti-server-xxxxx-2-9-0.yaml gs://YOUR_FORSETI_GCS_BUCKET/
deployment_templates/deploy-forseti-server-xxxxx-2-9-0.yaml`.
1. Navigate to [Deployment Manager](https://console.cloud.google.com/dm/deployments) and 
copy the deployment name for Forseti server.
1. Run command `gcloud deployment-manager deployments update DEPLOYMENT_NAME --config deploy-forseti-server-xxxxx-2-9-0.yaml`
If you see errors while running the deployment manager update command, please refer to below section 
`Error while running deployment manager` for details on how to workaround the error.
1. Reset the Forseti server VM instance for changes in startup script to take effect.  
You can reset the VM by running command `gcloud compute instances reset MY_FORSETI_SERVER_INSTANCE --zone MY_FORSETI_SERVER_ZONE`  
Example command: `gcloud compute instances reset forseti-server-vm-70ce82f --zone us-central1-c`
1. Repeat step `3-8` for Forseti client.
1. To enable the [External Project Access Scanner]({% link _docs/latest/configure/scanner/descriptions.md %}#external-project-access-scanner), go to your Google Admin
[Manage API client access](https://admin.google.com/ManageOauthClients) Security
settings and add API scope `https://www.googleapis.com/auth/cloudplatformprojects.readonly` 
to the Client ID of your service account.
    ```
    https://www.googleapis.com/auth/admin.directory.group.readonly,https://www.googleapis.com/auth/admin.directory.user.readonly,https://www.googleapis.com/auth/cloudplatformprojects.readonly
    ```
1. Configuration file `forseti_conf_server.yaml` updates:  
    **Inventory**
    - Update the `api_quota` section to include `disable_polling`. 
    Set disable_polling to True to disable polling that API for creation of the inventory.
        ```
        inventory:
            ...
            api_quota:
                ...
                appengine:
                    max_calls: 18
                    period: 1.0
                    disable_polling: False
                ...
                bigquery:
                    max_calls: 160
                    period: 1.0
                    disable_polling: False
                ...
            ...
        ```
    - Update the `cai` section to include any asset types to exclude from the inventory. Refer 
    [here](https://github.com/GoogleCloudPlatform/forseti-security/blob/v2.9.0/configs/server/forseti_conf_server.yaml.in)
    for the full list of assets to exclude. 
    
    - The example below is excluding `google.appengine.Application` and `google.compute.InstanceGroup` from the inventory.
        ```
        inventory:
            ...
            cai:
                ...
                asset_types:
                    - google.appengine.Application
                    - google.compute.InstanceGroup
                ...
            ...
        ```

    **Notifier**
    - Update the `violation` section to include `source_id` where the format is `organizations/ORG_ID/sources/SOURCE_ID`
    to enable CSCC Beta API. Information
    [here.](https://cloud.google.com/blog/products/identity-security/cloud-security-command-center-is-now-in-beta)
    - Update the `resources` section to add the External Project Access Scanner:
        ```
        notifier:
            resources:
                ...
                - resource: external_project_access_violations
                  should_notify: true
                  notifiers:
                    # Email violations
                    - name: email_violations
                        configuration:
                        sendgrid_api_key: {SENDGRID_API_KEY}
                        sender: {EMAIL_SENDER}
                        recipient: {EMAIL_RECIPIENT}
                    # Upload violations to GCS.
                    - name: gcs_violations
                        configuration:
                        data_format: csv
                        # gcs_path should begin with "gs://"
                        gcs_path: gs://{FORSETI_BUCKET}/scanner_violations  
        ```
1. Rule files updates:
    - Google Groups default rule has been [updated]({% link _docs/latest/configure/scanner/rules.md %}#google-group-rules) 
    to include Google related service account by default. Add and modify the following to `rules/group_rules.yaml` to enable:
    
    ```
    - name: Allow my company users and gmail users to be in my company groups.
      group_email: my_customer
      mode: whitelist
      conditions:
        - member_email: '@MYDOMAIN.com'
        - member_email: '@gmail.com'
        # GCP Service Accounts
        # https://cloud.google.com/compute/docs/access/service-accounts
        - member_email: "gserviceaccount.com"
        # Big Query Transfer Service
        - member_email: "@bqdts.google.baggins"
    ```
{% endcapture %}
{% include site/zippy/item.html title="Upgrading 2.8.0 to 2.9.0" content=upgrading_2_8_0_to_2_9_0 uid=10 %}

{% capture upgrading_2_9_0_to_2_10_0 %}

1. Open cloud shell when you are in the Forseti project on GCP.
1. Checkout forseti with tag v2.10.0 by running the following commands:
    1. If you already have the forseti-security folder under your cloud shell directory, 
    run command `rm -rf forseti-security` to delete the folder.
    1. Run command `git clone https://github.com/GoogleCloudPlatform/forseti-security.git` to 
    clone the forseti-security directory to cloud shell.
    1. Run command `cd forseti-security` to navigate to the forseti-security directory.
    1. Run command `git checkout tags/v2.10.0` to checkout version `v2.10.0` of Forseti Security.
1. Download the latest copy of your Forseti server deployment template file from the Forseti server GCS 
bucket to your cloud shell (located under `forseti-server-xxxxxx/deployment_templates`) by running command  
`gsutil cp gs://YOUR_FORSETI_GCS_BUCKET/deployment_templates/deploy-forseti-server-<LATEST_TEMPLATE>.yaml 
deployment-templates/deploy-forseti-server-xxxxx-2-10-0.yaml`.
1. Open up the deployment template `deployment-templates/deploy-forseti-server-xxxxx-2-10-0.yaml` for edit.
    1. Update the `forseti-version` inside the deployment template to `tags/v2.10.0`.
    
1. Upload file `deployment-templates/deploy-forseti-server-xxxxx-2-10-0.yaml` back to the GCS bucket 
(`forseti-server-xxxxxx/deployment_templates`) by running command  
`gsutil cp deployment-templates/deploy-forseti-server-xxxxx-2-10-0.yaml gs://YOUR_FORSETI_GCS_BUCKET/
deployment_templates/deploy-forseti-server-xxxxx-2-10-0.yaml`.
1. Navigate to [Deployment Manager](https://console.cloud.google.com/dm/deployments) and 
copy the deployment name for Forseti server.
1. Run command `gcloud deployment-manager deployments update DEPLOYMENT_NAME --config deploy-forseti-server-xxxxx-2-10-0.yaml`
If you see errors while running the deployment manager update command, please refer to below section 
`Error while running deployment manager` for details on how to workaround the error.
1. Reset the Forseti server VM instance for changes in startup script to take effect.  
You can reset the VM by running command `gcloud compute instances reset MY_FORSETI_SERVER_INSTANCE --zone MY_FORSETI_SERVER_ZONE`  
Example command: `gcloud compute instances reset forseti-server-vm-70ce82f --zone us-central1-c`
1. Repeat step `3-8` for Forseti client.
1. Configuration file `forseti_conf_server.yaml` updates: 
<<<<<<< HEAD

=======
>>>>>>> afb8034d
    **Inventory**
    - Update the cai section to include the new `api_timeout` field and the
    newly fetched asset:
        ```
        inventory:
            ...
            cai:
<<<<<<< HEAD
                # Timeout in seconds to wait for the exportAssets API to
                # return success.
                # Defaults to 3600 if not set.
                api_timeout: 3600
                
                # If commented out then all currently supported asset types 
                # are exported from Cloud Asset API. The list of default 
                # asset types is in
                # google/cloud/forseti/services/inventory/base/cloudasset.py
                
                #asset_types:
                #   - google.cloud.dataproc.Cluster
                #   - google.cloud.sql.Instance
                #   - google.compute.Project
                #   - google.compute.TargetVpnGateway
                #   - google.compute.VpnTunnel
                #   - google.pubsub.Subscription
=======
                # Timeout in seconds to wait for the exportAssets API to return success.
                # Defaults to 3600 if not set.
                api_timeout: 3600
                
                # If commented out then all currently supported asset types are
                # exported from Cloud Asset API. The list of default asset types is
                # in google/cloud/forseti/services/inventory/base/cloudasset.py
                
                #asset_types:
                #   - google.cloud.sql.Instance
                #   - google.compute.VpnTunnel
                #   - google.pubsub.Subscriptions
>>>>>>> afb8034d
        ``` 
        
    **Notifier** 
    - Update the `notifier` section to add the `email_connector` section. 
    Functionality will not change if `email_connector` section isn't added as 
    the code is backward compatible at the moment.
    Example below shows the configuration for SendGrid.
        ```
        notifier:
            email_connector:
                name: sendgrid
                auth:
                  api_key: {SENDGRID_API_KEY}
                sender: {EMAIL_SENDER}
                recipient: {EMAIL_RECIPIENT}
                data_format: csv
        ```
    - Update the `resources` section for all the resources to remove the 
<<<<<<< HEAD
    `configuration` for `Email violations`:
=======
    'configuration` for `Email violations`:
>>>>>>> afb8034d
        ```
        notifier:
            resources:
                ...
                - resource: iam_policy_violations
                  should_notify: true
                  notifiers:
                    # Email violations
                    - name: email_violations
                    # Upload violations to GCS.
                    - name: gcs_violations
                        configuration:
                        data_format: csv
                        # gcs_path should begin with "gs://"
                        gcs_path: gs://{FORSETI_BUCKET}/scanner_violations  
        ```
    - If you are making this change, please remove the email configuration 
    from `global` section.
    ```
    global:
        email_recipient: {EMAIL_RECIPIENT}
        email_sender: {EMAIL_SENDER}
        sendgrid_api_key: {SENDGRID_API_KEY}
   ```
   - Please add the placeholder value in the `global` section as shown below:
   ```
   global:
       dummy_key: this_is_just_a_placeholder_see_issue_2486
   ```
1. Update the server service account role at organization level from
 `roles/bigquery.dataViewer` to `roles/bigquery.metadataviewer`.
{% endcapture %}
{% include site/zippy/item.html title="Upgrading 2.9.0 to 2.10.0" content=upgrading_2_9_0_to_2_10_0 uid=11 %}

<<<<<<< HEAD
{% capture upgrading_2_10_0_to_2_11_0 %}

1. Open cloud shell when you are in the Forseti project on GCP.
1. Checkout forseti with tag v2.11.0 by running the following commands:
    1. If you already have the forseti-security folder under your cloud shell directory,
   run command `rm -rf forseti-security` to delete the folder.
    1. Run command `git clone https://github.com/GoogleCloudPlatform/forseti-security.git` to
   clone the forseti-security directory to cloud shell.
    1. Run command `cd forseti-security` to navigate to the forseti-security directory.
    1. Run command `git checkout tags/v2.11.0` to checkout version `v2.11.0` of Forseti Security.
1. Download the latest copy of your Forseti server deployment template file from the Forseti server GCS
bucket to your cloud shell (located under `forseti-server-xxxxxx/deployment_templates`) by running command 
`gsutil cp gs://YOUR_FORSETI_GCS_BUCKET/deployment_templates/deploy-forseti-server-<LATEST_TEMPLATE>.yaml
deployment-templates/deploy-forseti-server-xxxxx-2-11-0.yaml`.
1. Open up the deployment template `deployment-templates/deploy-forseti-server-xxxxx-2-11-0.yaml` for edit.
  1. Update the `forseti-version` inside the deployment template to `tags/v2.11.0`.
  
1. Upload file `deployment-templates/deploy-forseti-server-xxxxx-2-11-0.yaml` back to the GCS bucket
(`forseti-server-xxxxxx/deployment_templates`) by running command 
`gsutil cp deployment-templates/deploy-forseti-server-xxxxx-2-11-0.yaml gs://YOUR_FORSETI_GCS_BUCKET/
deployment_templates/deploy-forseti-server-xxxxx-2-11-0.yaml`.
1. Navigate to [Deployment Manager](https://console.cloud.google.com/dm/deployments) and
copy the deployment name for Forseti server.
1. Run command `gcloud deployment-manager deployments update DEPLOYMENT_NAME --config deploy-forseti-server-xxxxx-2-11-0.yaml`
If you see errors while running the deployment manager update command, please refer to below section
`Error while running deployment manager` for details on how to workaround the error.
1. Reset the Forseti server VM instance for changes in startup script to take effect. 
You can reset the VM by running command `gcloud compute instances reset MY_FORSETI_SERVER_INSTANCE --zone MY_FORSETI_SERVER_ZONE` 
Example command: `gcloud compute instances reset forseti-server-vm-70ce82f --zone us-central1-c`
1. Repeat step `3-9` for Forseti client.
1. Configuration file `forseti_conf_server.yaml` updates: 
   **Scanner**
   - Update the `scanners` section to include `kms_scanner` and `resource`.
      ```
       scanner:
           ...
           scanners:
               ...
               - name: kms_scanner
                 enabled: true
               ...
               - name: resource
                 enabled: true
               ...
           ...
       ```

   **Notifier**
   - Update the `resources` section to include `kms_violations` and `resource_violations`.
      ```
       notifier:
           resources:
               ...
               - resource: kms_violations
                 should_notify: true
                 notifiers:
                   # Email violations
                   - name: email_violations
                   # Upload violations to GCS.
                   - name: gcs_violations
                       configuration:
                       data_format: csv
                       # gcs_path should begin with "gs://"
                       gcs_path: gs://{FORSETI_BUCKET}/scanner_violations 
               ...
               - resource: resource_violations
                 should_notify: true
                 notifiers:
                   # Email violations
                   - name: email_violations
                   # Upload violations to GCS.
                   - name: gcs_violations
                       configuration:
                       data_format: csv
                       # gcs_path should begin with "gs://"
                       gcs_path: gs://{FORSETI_BUCKET}/scanner_violations 
               ...
           ...
              
       ```
1. Rule files updates:
  - Add [KMS rule file](https://github.com/GoogleCloudPlatform/forseti-security/blob/v2.11.0/rules/kms_rules.yaml)
   to `rules/` under your Forseti server GCS bucket to use the KMS scanner.
  - Add [Resource rule file](https://github.com/GoogleCloudPlatform/forseti-security/blob/v2.11.0/rules/resource_rules.yaml)
   to `rules/` under your Forseti server GCS bucket to use the Resource scanner.
  - External Project Access rule syntax has been [updated to include whitelisting users]({% link _docs/latest/configure/scanner/rules.md %}#external-project-access-rules).
  
{% endcapture %}
{% include site/zippy/item.html title="Upgrading 2.10.0 to 2.11.0" content=upgrading_2_10_0_to_2_11_0 uid=10 %}

=======
>>>>>>> afb8034d
{% capture deployment_manager_error %}

If you get the following error while running the deployment manager:
```
The fingerprint of the deployment is .....
Waiting for update [operation-xxx-xxx-xxx-xxx]...failed.
ERROR: (gcloud.deployment-manager.deployments.update) Error in Operation [operation-xxx-xxx-xxx-xxx]: errors:
- code: NO_METHOD_TO_UPDATE_FIELD
  message: No method found to update field 'networkInterfaces' on resource 'forseti-server-vm-xxxxx'
    of type 'compute.v1.instance'. The resource may need to be recreated with the
    new field.
```

You can follow the following steps to workaround this deployment manager problem:
1. Copy the compute engine section inside your deployment template and paste it to a text editor.
    ```
    # Compute Engine
    - name: forseti-instance-server
      type: forseti-instance-server.py
      properties:
        # GCE instance properties
        image-project: ubuntu-os-cloud
        image-family: ubuntu-1804-lts
        instance-type: n1-standard-2
        ...
        run-frequency: ...
    ```
1. Remove the compute engine section from the deployment template.
1. Run the deployment manager uppdate command on the updated deployment template.  
`gcloud deployment-manager deployments update DEPLOYMENT_NAME --config forseti_server_v2_x_x.yaml`  
This will remove your VM instance.
1. Paste the compute engine section back to the deployment template, and run the update command again.  
`gcloud deployment-manager deployments update DEPLOYMENT_NAME --config forseti_server_v2_x_x.yaml`  
This will recreate the VM with updated fields.

{% endcapture %}
{% include site/zippy/item.html title="Error while running deployment manager" content=deployment_manager_error uid=50 %}

{% endcapture %}
{% include site/zippy/item.html title="Upgrading 2.X installations" content=2x_upgrade uid=1 %}

## What's next

* Customize [Inventory]({% link _docs/latest/configure/inventory/index.md %}) and
[Scanner]({% link _docs/latest/configure/scanner/index.md %}).
* Configure Forseti to send
[email notifications]({% link _docs/latest/configure/notifier/index.md %}#email-notifications).
* Enable [G Suite data collection]({% link _docs/latest/configure/inventory/gsuite.md %})
for processing by Forseti.<|MERGE_RESOLUTION|>--- conflicted
+++ resolved
@@ -897,10 +897,6 @@
 Example command: `gcloud compute instances reset forseti-server-vm-70ce82f --zone us-central1-c`
 1. Repeat step `3-8` for Forseti client.
 1. Configuration file `forseti_conf_server.yaml` updates: 
-<<<<<<< HEAD
-
-=======
->>>>>>> afb8034d
     **Inventory**
     - Update the cai section to include the new `api_timeout` field and the
     newly fetched asset:
@@ -908,7 +904,6 @@
         inventory:
             ...
             cai:
-<<<<<<< HEAD
                 # Timeout in seconds to wait for the exportAssets API to
                 # return success.
                 # Defaults to 3600 if not set.
@@ -926,7 +921,6 @@
                 #   - google.compute.TargetVpnGateway
                 #   - google.compute.VpnTunnel
                 #   - google.pubsub.Subscription
-=======
                 # Timeout in seconds to wait for the exportAssets API to return success.
                 # Defaults to 3600 if not set.
                 api_timeout: 3600
@@ -939,7 +933,6 @@
                 #   - google.cloud.sql.Instance
                 #   - google.compute.VpnTunnel
                 #   - google.pubsub.Subscriptions
->>>>>>> afb8034d
         ``` 
         
     **Notifier** 
@@ -958,11 +951,7 @@
                 data_format: csv
         ```
     - Update the `resources` section for all the resources to remove the 
-<<<<<<< HEAD
     `configuration` for `Email violations`:
-=======
-    'configuration` for `Email violations`:
->>>>>>> afb8034d
         ```
         notifier:
             resources:
@@ -997,7 +986,6 @@
 {% endcapture %}
 {% include site/zippy/item.html title="Upgrading 2.9.0 to 2.10.0" content=upgrading_2_9_0_to_2_10_0 uid=11 %}
 
-<<<<<<< HEAD
 {% capture upgrading_2_10_0_to_2_11_0 %}
 
 1. Open cloud shell when you are in the Forseti project on GCP.
@@ -1088,8 +1076,6 @@
 {% endcapture %}
 {% include site/zippy/item.html title="Upgrading 2.10.0 to 2.11.0" content=upgrading_2_10_0_to_2_11_0 uid=10 %}
 
-=======
->>>>>>> afb8034d
 {% capture deployment_manager_error %}
 
 If you get the following error while running the deployment manager:
