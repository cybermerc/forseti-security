--- conflicted
+++ resolved
@@ -51,7 +51,6 @@
         self.playgrounder = playgrounder_api
 
     def Ping(self, request, _):
-<<<<<<< HEAD
         """Ping implemented to check service availability.
 
         Args:
@@ -61,11 +60,7 @@
         Returns:
             object: pb2 object of Ping
         """
-        LOGGER.debug("request.data = %s", request.data)
-=======
-        """Ping implemented to check service availability."""
         LOGGER.debug('request.data = %s', request.data)
->>>>>>> f32fe0a1
         return playground_pb2.PingReply(data=request.data)
 
     def SetIamPolicy(self, request, context):
@@ -179,40 +174,5 @@
             playgrounder_api=playgrounder.Playgrounder(
                 self.config))
         playground_pb2_grpc.add_PlaygroundServicer_to_server(service, server)
-<<<<<<< HEAD
-        LOGGER.info("service %s created and registered", service)
-        return service
-=======
         LOGGER.info('Service %s created and registered', service)
-        return service
-
-
-def serve(endpoint, config, max_workers=10, wait_shutdown_secs=3):
-    """Test function to serve playground service as standalone."""
-
-    server = grpc.server(futures.ThreadPoolExecutor(max_workers))
-    GrpcPlaygrounderFactory(config).create_and_register_service(server)
-    server.add_insecure_port(endpoint)
-    server.start()
-    while True:
-        try:
-            time.sleep(1)
-            print 'Looping\n'
-        except KeyboardInterrupt:
-            server.stop(wait_shutdown_secs).wait()
-            return
-
-
-if __name__ == '__main__':
-    class DummyConfig(object):
-        """Dummy configuration for testing."""
-
-        def run_in_background(self, function):
-            """Dummy method, does not run in background."""
-
-            function()
-
-    import sys
-    serve(endpoint=sys.argv[1] if len(sys.argv) >
-          1 else '[::]:50051', config=DummyConfig())
->>>>>>> f32fe0a1
+        return service