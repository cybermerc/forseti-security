# Copyright 2017 The Forseti Security Authors. All rights reserved.
#
# Licensed under the Apache License, Version 2.0 (the "License");
# you may not use this file except in compliance with the License.
# You may obtain a copy of the License at
#
#    http://www.apache.org/licenses/LICENSE-2.0
#
# Unless required by applicable law or agreed to in writing, software
# distributed under the License is distributed on an "AS IS" BASIS,
# WITHOUT WARRANTIES OR CONDITIONS OF ANY KIND, either express or implied.
# See the License for the specific language governing permissions and
# limitations under the License.

"""Forseti Security."""

<<<<<<< HEAD
__version__ = '1.1.8'
=======
__version__ = '1.1.9'
>>>>>>> cff8d970
__package_name__ = 'forseti-security'

try:
    __import__('pkg_resources').declare_namespace(__name__)
except ImportError:
    __path__ = __import__('pkgutil').extend_path(__path__, __name__)<|MERGE_RESOLUTION|>--- conflicted
+++ resolved
@@ -14,11 +14,7 @@
 
 """Forseti Security."""
 
-<<<<<<< HEAD
-__version__ = '1.1.8'
-=======
 __version__ = '1.1.9'
->>>>>>> cff8d970
 __package_name__ = 'forseti-security'
 
 try:
